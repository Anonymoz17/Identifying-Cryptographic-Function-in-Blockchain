--- conflicted
+++ resolved
@@ -15,22 +15,14 @@
 
         # --- Session + scan state ---
         self.auth_token = None
-<<<<<<< HEAD
         # safer default for local usage
-=======
->>>>>>> 4f872d41
         self.current_user_role = "free"
         self.current_user_email = None
         self.current_scan_meta = None
 
-<<<<<<< HEAD
         # Use pathlib.Path for cross-platform paths
         uploads_dir = Path(".") / "uploads"
         self.file_handler = FileHandler(upload_dir=uploads_dir)
-=======
-        # Shared file handler for uploads + GitHub URL
-        self.file_handler = FileHandler(upload_dir="./uploads")
->>>>>>> 4f872d41
 
         # --- Instantiate pages ---
         self._pages = {
@@ -89,7 +81,6 @@
                     pass
 
         self.switch_page("login")
-<<<<<<< HEAD
         # blur inputs so caret doesn't appear automatically; pass callable to after
         blur_cb = getattr(self._pages["login"], "blur_inputs", lambda: None)
         # pass the callable directly to tkinter.after (no args)
@@ -107,23 +98,6 @@
             except Exception:
                 pass
         # schedule resize using a callable reference
-=======
-
-        # Optional: sink focus so caret doesn't appear in login inputs
-        try:
-            login = self._pages.get("login")
-            if login and hasattr(login, "blur_inputs"):
-                login.blur_inputs()
-        except Exception:
-            pass
-
-    # -------- Resize (debounced) --------
-    def _on_configure(self, _event):
-        if self._closing: return
-        if self._resize_job is not None:
-            try: self.after_cancel(self._resize_job)
-            except Exception: pass
->>>>>>> 4f872d41
         self._resize_job = self.after(30, self._do_resize)
 
     def _do_resize(self):
